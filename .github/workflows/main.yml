--- conflicted
+++ resolved
@@ -30,11 +30,7 @@
       run: | 
            mkdir /tmp/artifacts 
            dockerImagePath=`nix-build -A docker`
-<<<<<<< HEAD
-           cp $dockerImagePath /tmp/artifacts/poretitioner_for_docker.tar.gz
-=======
            cp $dockerImagePath /tmp/artifacts/poretitioner_docker.tar.gz
->>>>>>> a2f9144e
 
 
     # Uploads the docker image as a build artifact
@@ -42,8 +38,4 @@
       uses: actions/upload-artifact@v1
       with:
         name: poretitioner_for_docker
-<<<<<<< HEAD
-        path: /tmp/artifacts/poretitioner_for_docker.tar.gz
-=======
-        path: /tmp/artifacts/poretitioner_docker.tar.gz
->>>>>>> a2f9144e
+        path: /tmp/artifacts/poretitioner_docker.tar.gz